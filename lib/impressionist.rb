require 'chunky_png'
require 'set'
require 'fileutils' # Added for FileUtils.mkdir_p
require_relative 'impressionist_matzeye_adapter' # Changed from impressionist_matzeye
require_relative 'impressionist_palette_quantize_adapter'

module Impressionist
  VERSION = '1.1.0'

  class << self
    def recolor(input_path, output_path, options = {})
      img_obj = load_image(input_path) # Renamed to avoid conflict with result[:image]
      result_hash = process_image(img_obj, options) # process_image now returns hash
      recolored_image = result_hash[:image]
      save_image(recolored_image, output_path)
      true
    end

    def process(input_or_path, options = {})
      img = if input_or_path.is_a?(ChunkyPNG::Image)
              input_or_path
            else
              load_image(input_or_path)
            end

      implementation = options.fetch(:implementation, :chunky_png).to_sym

      case implementation
      when :matzeye
        Impressionist::MatzEyeAdapter.process_image(img, options)
      when :palette_quantize
        Impressionist::PaletteQuantizeAdapter.process_image(img, options)
      when :chunky_png
        # Default to chunky_png (original process_image method)
        process_image(img, options) # This refers to the original pure Ruby process_image
      else
        raise ArgumentError, "Unsupported implementation: #{implementation}. Supported are :chunky_png, :matzeye, :palette_quantize."
      end
    end

    def load_image(path)
      # Path validation for string input
      raise ArgumentError, "Input path must be a string." unless path.is_a?(String)
      raise ArgumentError, "File not found: #{path}" unless File.exist?(path)
      ChunkyPNG::Image.from_file(path)
    end

    def save_image(img, path)
      dir = File.dirname(path)
      FileUtils.mkdir_p(dir) unless Dir.exist?(dir)
      img.save(path)
    end


    def _apply_blur(image, do_blur, blur_radius)
      return image unless do_blur
      box_blur(image, blur_radius)
    end
    def _quantize_image(image, quant_interval)
      width = image.width
      height = image.height
      quantized = Array.new(height) { Array.new(width, 0) }
      height.times do |y|
        (0...width).each do |x|
          pixel = image[x, y]
          r = ChunkyPNG::Color.r(pixel)
          g = ChunkyPNG::Color.g(pixel)
          b = ChunkyPNG::Color.b(pixel)
          rq = (r / quant_interval) * quant_interval
          gq = (g / quant_interval) * quant_interval
          bq = (b / quant_interval) * quant_interval
          quantized[y][x] = (rq << 16) | (gq << 8) | bq
        end
      end
      quantized
    end
    def _calculate_labels(quantized_image, width, height, connectivity, min_blob_size)
      labels, blob_count = connected_components(quantized_image, width, height, connectivity)

      if min_blob_size > 0
        blob_sizes = Array.new(blob_count + 1, 0)
        height.times do |y|
          (0...width).each do |x|
            bid = labels[y][x]
            blob_sizes[bid] += 1 if bid > 0
          end
        end
        small_blobs = blob_sizes.each_index.select { |bid| bid != 0 && blob_sizes[bid] > 0 && blob_sizes[bid] < min_blob_size }.to_set

        unless small_blobs.empty?
          labels = merge_small_blobs(labels, quantized_image, width, height, small_blobs, connectivity)
          labels, blob_count = relabel_contiguous(labels, width, height)
        end
      end

      # Calculate blob sizes for the final labels
      final_blob_sizes = Array.new(blob_count + 1, 0)
      height.times do |y|
        (0...width).each do |x|
          bid = labels[y][x]
          final_blob_sizes[bid] += 1 if bid > 0
        end
      end
      { labels: labels, blob_count: blob_count, blob_sizes: final_blob_sizes }
    end
    def _calculate_average_colors(original_image, labels, blob_count)
      width = original_image.width
      height = original_image.height
      sums   = Array.new(blob_count + 1) { [0, 0, 0] }
      counts = Array.new(blob_count + 1, 0)

      height.times do |y|
        (0...width).each do |x|
          bid = labels[y][x]
          next if bid == 0
          pixel = original_image[x, y]
          sums[bid][0] += ChunkyPNG::Color.r(pixel)
          sums[bid][1] += ChunkyPNG::Color.g(pixel)
          sums[bid][2] += ChunkyPNG::Color.b(pixel)
          counts[bid] += 1
        end
      end

      avg_color = Array.new(blob_count + 1, ChunkyPNG::Color::TRANSPARENT)
      (1..blob_count).each do |bid|
        count = counts[bid]
        if count > 0
          r_avg = (sums[bid][0] / count.to_f).round
          g_avg = (sums[bid][1] / count.to_f).round
          b_avg = (sums[bid][2] / count.to_f).round
          avg_color[bid] = ChunkyPNG::Color.rgba(r_avg, g_avg, b_avg, 255)
        else
          avg_color[bid] = ChunkyPNG::Color::BLACK
        end
      end
      avg_color
    end
    def _build_recolored_image(width, height, labels, average_colors)
      out_img = ChunkyPNG::Image.new(width, height, ChunkyPNG::Color::WHITE)
      height.times do |y|
        (0...width).each do |x|
          bid = labels[y][x]
          out_img[x, y] = average_colors[bid]
        end
      end
      out_img
    end
def process_image(img, options = {})
  # Parse and normalize options
  quant_interval = (options[:quant_interval] || 16).to_i
  quant_interval = 1 if quant_interval < 1
  do_blur        = options[:blur]        || false
  blur_radius    = (options[:blur_radius] || 1).to_i
  blur_radius    = 1 if blur_radius < 1
  connectivity   = (options[:connectivity] || 4).to_i
  connectivity   = [4, 8].include?(connectivity) ? connectivity : 4
  min_blob_size  = (options[:min_blob_size] || 0).to_i
  min_blob_size  = 0 if min_blob_size < 0

  width  = img.width
  height = img.height

  blurred_img = _apply_blur(img, do_blur, blur_radius)
  quantized_data = _quantize_image(blurred_img, quant_interval)

  labeling_result = _calculate_labels(quantized_data, width, height, connectivity, min_blob_size)
  labels = labeling_result[:labels]
  blob_count = labeling_result[:blob_count]
  blob_sizes_map = labeling_result[:blob_sizes] # Get blob_sizes from the result

  avg_colors_map = _calculate_average_colors(img, labels, blob_count) # Use original img for color averaging

  output_image = _build_recolored_image(width, height, labels, avg_colors_map)

<<<<<<< HEAD
  {
    :processed_image    => output_image,
    :image_attributes   => {
      :width  => width,
      :height => height
    },
    :segmentation_result => {
      :labels       => labels,
      :avg_colors   => avg_colors_map,
      :blob_count   => blob_count,
      :blob_sizes   => blob_sizes_map, # Added from master
      :width        => width,
      :height       => height
    }
  }
=======
  { image: output_image, labels: labels, blob_count: blob_count, avg_colors: avg_colors_map, blob_sizes: blob_sizes_map }
>>>>>>> d1f20d71
end

    def merge_small_blobs(labels, quantized, width, height, small_blobs, connectivity)
      new_labels = Array.new(height) { |y| labels[y].dup }
      if connectivity == 8
        neigh = [[-1,0],[1,0],[0,-1],[0,1],[-1,-1],[-1,1],[1,-1],[1,1]]
      else
        neigh = [[-1,0],[1,0],[0,-1],[0,1]]
      end

      height.times do |y|
        (0...width).each do |x|
          bid = labels[y][x]
          next unless small_blobs.include?(bid)
          neighbor_counts = Hash.new(0)
          neigh.each do |dx,dy|
            nx, ny = x+dx, y+dy
            next if nx < 0 || nx >= width || ny < 0 || ny >= height
            nbid = labels[ny][nx]
            if nbid > 0 && !small_blobs.include?(nbid)
              neighbor_counts[nbid] += 1
            end
          end
          if neighbor_counts.any?
            best = neighbor_counts.max_by { |_, count| count }[0]
            new_labels[y][x] = best
          else
            new_labels[y][x] = 0
          end
        end
      end
      new_labels
    end

    def relabel_contiguous(labels, width, height)
      final_labels = Array.new(height) { Array.new(width, 0) }
      uf = UnionFind.new
      next_label = 1
      neigh = [[-1,0],[0,-1]]

      height.times do |y|
        (0...width).each do |x|
          current_original_label = labels[y][x]
          next if current_original_label == 0

          if final_labels[y][x] == 0
            final_labels[y][x] = next_label
            uf.make_set(next_label)
            next_label += 1
          end
          provisional_label = final_labels[y][x]

          neigh.each do |dx, dy|
            nx, ny = x + dx, y + dy
            next if nx < 0 || ny < 0
            if labels[ny][nx] == current_original_label
              if final_labels[ny][nx] == 0
                 final_labels[ny][nx] = provisional_label
              else
                 uf.union(provisional_label, final_labels[ny][nx])
              end
            end
          end
        end
      end

      remap = {}
      final_blob_count = 0
      height.times do |y|
        (0...width).each do |x|
          provisional_label = final_labels[y][x]
          next if provisional_label == 0
          root = uf.find(provisional_label)
          unless remap.key?(root)
            final_blob_count += 1
            remap[root] = final_blob_count
          end
          final_labels[y][x] = remap[root]
        end
      end
      [final_labels, final_blob_count]
    end

    private
    def box_blur(img, radius)
      width  = img.width
      height = img.height
      out = ChunkyPNG::Image.new(width, height, ChunkyPNG::Color::WHITE)
      radius = [1, radius.to_i].max

      height.times do |y|
        (0...width).each do |x|
          r_sum = g_sum = b_sum = 0
          count = 0
          ((y - radius)..(y + radius)).each do |yy|
            yy_clamp = yy.clamp(0, height - 1)
            ((x - radius)..(x + radius)).each do |xx|
              xx_clamp = xx.clamp(0, width - 1)
              pix = img[xx_clamp, yy_clamp]
              r_sum += ChunkyPNG::Color.r(pix)
              g_sum += ChunkyPNG::Color.g(pix)
              b_sum += ChunkyPNG::Color.b(pix)
              count += 1
            end
          end
          out[x, y] = ChunkyPNG::Color.rgba((r_sum / count.to_f).round,
                                            (g_sum / count.to_f).round,
                                            (b_sum / count.to_f).round,
                                            ChunkyPNG::Color.a(img[x,y]))
        end
      end
      out
    end

    def connected_components(quantized, width, height, connectivity)
      labels = Array.new(height) { Array.new(width, 0) }
      uf = UnionFind.new
      next_label = 1

      n4 = [[-1, 0], [0, -1]]
      n8 = n4 + [[-1, -1], [1, -1]]
      neighbors = connectivity == 8 ? n8 : n4

      height.times do |y|
        (0...width).each do |x|
          if labels[y][x] == 0
            labels[y][x] = next_label
            uf.make_set(next_label)
            next_label += 1
          end
          current_label = labels[y][x]
          current_color = quantized[y][x]

          neighbors.each do |dx, dy|
            nx, ny = x + dx, y + dy
            next if nx < 0 || nx >= width || ny < 0 || ny >= height
            if quantized[ny][nx] == current_color
              if labels[ny][nx] == 0
                labels[ny][nx] = current_label
              else
                uf.union(current_label, labels[ny][nx])
              end
            end
          end
        end
      end

      remap = {}
      blob_count = 0
      height.times do |y|
        (0...width).each do |x|
          provisional_label = labels[y][x]
          root = uf.find(provisional_label)
          unless remap.key?(root)
            blob_count += 1
            remap[root] = blob_count
          end
          labels[y][x] = remap[root]
        end
      end
      [labels, blob_count]
    end

    class UnionFind
      def initialize
        @parent = {}
        @rank = {}
      end

      def make_set(x)
        unless @parent.key?(x)
          @parent[x] = x
          @rank[x] = 0
        end
      end

      def find(x)
        @parent[x] = find(@parent[x]) if @parent[x] != x
        @parent[x]
      end

      def union(x, y)
        root_x = find(x)
        root_y = find(y)
        return if root_x == root_y

        if @rank[root_x] < @rank[root_y]
          @parent[root_x] = root_y
        elsif @rank[root_x] > @rank[root_y]
          @parent[root_y] = root_x
        else
          @parent[root_y] = root_x
          @rank[root_x] += 1
        end
      end
    end
  end

  # Define available implementations
  def self.available_implementations
    implementations = [:chunky_png]
    implementations << :matzeye if const_defined?(:MatzEyeAdapter)
    implementations << :palette_quantize if const_defined?(:PaletteQuantizeAdapter)
    implementations
  end

  # Define default options for each implementation
  def self.default_options
    {
      chunky_png: {
        quant_interval: 16,
        blur: false,
        blur_radius: 1,
        connectivity: 4,
        min_blob_size: 0
        # These were in spec, let's ensure they are here or update spec.
        # simplify_tolerance: 0.5, (Not directly used by process_image options)
        # color_distance_threshold: 15, (Not directly used by process_image options)
        # max_blob_area_ratio: 0.25 (Not directly used by process_image options)
      },
      matzeye: {
        # MatzEyeAdapter specific defaults, if any, would go here.
        # For now, let's assume it merges over chunky_png defaults or has its own.
        # The spec expects an empty hash for matzeye defaults.
      },
      palette_quantize: {
        palette_object: nil, # Must be provided
        island_depth: 0,
        island_threshold: 0
      }
    }
  end
end<|MERGE_RESOLUTION|>--- conflicted
+++ resolved
@@ -172,7 +172,6 @@
 
   output_image = _build_recolored_image(width, height, labels, avg_colors_map)
 
-<<<<<<< HEAD
   {
     :processed_image    => output_image,
     :image_attributes   => {
@@ -188,9 +187,6 @@
       :height       => height
     }
   }
-=======
-  { image: output_image, labels: labels, blob_count: blob_count, avg_colors: avg_colors_map, blob_sizes: blob_sizes_map }
->>>>>>> d1f20d71
 end
 
     def merge_small_blobs(labels, quantized, width, height, small_blobs, connectivity)
